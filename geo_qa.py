--- conflicted
+++ resolved
@@ -125,7 +125,6 @@
     return f"https://en.wikipedia.org/wiki/{name}"
 
 
-<<<<<<< HEAD
 def check_born_country(infobox):
     born = infobox.xpath(f"./tbody/tr[th//text()='Born']/td")
     if not born:
@@ -145,8 +144,6 @@
             return c
 
 
-=======
->>>>>>> 75b31f8e
 class Crawler:
     start_url = "https://en.wikipedia.org/wiki/List_of_countries_by_population_(United_Nations)"
 
@@ -207,16 +204,6 @@
 
     def start_parser(self, page, meta=None):
         """Parser for first page (countries list)"""
-<<<<<<< HEAD
-
-=======
-        # self.enqueue_page(
-        #     "https://en.wikipedia.org/wiki/Dominican_Republic",
-        #     self.parse_state,
-        #     {"name": "Dominican_Republic",
-        #         "href": "https://en.wikipedia.org/wiki/Dominican_Republic"}
-        # )
->>>>>>> 75b31f8e
         # return
         table = page.xpath('//table[contains(@class, "wikitable")]')[0]
         for a in table.xpath("//tr/td[1]/span/a"):
@@ -330,24 +317,7 @@
         infobox = page.xpath("//table[contains(@class, 'infobox')]")[0]
 
         try:
-<<<<<<< HEAD
             bcountry = check_born_country(infobox)
-=======
-            bcountry = born[0].xpath(".//text()")[-1]
-            if bcountry.startswith("["):
-                bcountry = born[0].xpath(".//text()")[-2]
-            bcountry = re.sub(r"[\(\),\.]", "", bcountry)
-            bcountry = bcountry.strip()
-            if bcountry.startswith(","):
-                bcountry = re.findall(r"\w+", bcountry)[0]
-            if bcountry == "US":
-                bcountry = "United_States"
-            if bcountry not in list_of_countries:
-                bcountry = next((x for x in list_of_countries if x in "".join(
-                    born[0].xpath(".//text()"))), None)
-            if not bcountry and meta["country"] in "".join(born[0].xpath(".//text()")):
-                bcountry = meta["country"]
->>>>>>> 75b31f8e
         except:
             bcountry = None
 
@@ -570,11 +540,7 @@
 
     elif question_num == 11:
         gf1 = format_name_to_ont(params["government_form1"])
-<<<<<<< HEAD
         gf2 = format_name_to_ont(params["government_form2"])
-=======
-        gf2 = format_name_to_ont(params["government_form1"])
->>>>>>> 75b31f8e
 
         q = (
             "SELECT ?y WHERE {"
@@ -618,11 +584,7 @@
         ans = ", ".join(x)
     elif question_num in (11, 13):
         ans = str(len(ent))
-<<<<<<< HEAD
     print(ans)
-=======
-    print("ANSWER:", ans)
->>>>>>> 75b31f8e
 
 
 def qna(question: str):
