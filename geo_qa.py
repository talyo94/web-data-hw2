from typing import Union
import re
import sys
from queue import Queue
from typing import Any, Callable
from webbrowser import BackgroundBrowser

import lxml.html
import rdflib
import requests
from rdflib import Literal, URIRef
from rdflib.namespace import DCTERMS, FOAF, RDF, SDO, XSD

# GLOBALS AND CONSTANTS

DOMAIN = "http://example.org/"
global list_of_countries, pre
list_of_countries = set()
DBPEDIA_BASE = "https://dbpedia.org/page/"

# Graph Relations
g = rdflib.Graph()
president_of = URIRef('https://dbpedia.org/ontology/president')
prime_minister_of = URIRef('https://dbpedia.org/ontology/PrimeMinister')
capital_of = URIRef('https://dbpedia.org/ontology/capital')
type_government_of = URIRef('https://dbpedia.org/ontology/governmentType')
area_of = URIRef('https://dbpedia.org/ontology/PopulatedPlace/area')
population_of = URIRef('https://dbpedia.org/property/populationCensus')
vp_of = URIRef('https://dbpedia.org/ontology/VicePresident')
pm_of = URIRef('https://dbpedia.org/ontology/PrimeMinister')
birth_day = URIRef('https://dbpedia.org/ontology/birthDate')
has_the_role_of = URIRef('https://dbpedia.org/ontology/role')
birth_place = URIRef('https://dbpedia.org/ontology/birthPlace')


def format_name_to_ont(string: str) -> str:
    return string.replace(" ", "_")


def format_name_from_ont(string: str) -> str:
    return string.rpartition("/")[-1].replace("_", " ")


def add_to_graph(a: Union[str, URIRef], b: Union[str, URIRef], c: Union[str, URIRef]):
    if not isinstance(a, URIRef):
        a = URIRef(DBPEDIA_BASE + format_name_to_ont(a))
    if not isinstance(b, URIRef):
        b = URIRef(DBPEDIA_BASE + format_name_to_ont(b))
    if not isinstance(c, URIRef):
        c = URIRef(DBPEDIA_BASE + format_name_to_ont(c))
    g.add((a, b, c))


def get_first_num(s: str):
    # some numbers are in the format: xxx.xxx.xxx
    # like indonesia population
    # so we check this pattern first to get a match.
    match = re.search("\d", s)
    if match is None:
        return None
    s = s[match.start():]

    res = re.search(r"^\d{1,3}((,\d{3})*)(\.\d+)?", s)
    if res is not None:
        n = float(res.group().replace(",", ""))
        return int(n) if n.is_integer() else n

    # For those using . as ,
    res = re.search(r"^\d{1,3}((\.\d{3})*)(,\d+)?", s)

    if res is not None:
        n = float(res.group().replace(".", "").replace(",", "."))
        return int(n) if n.is_integer() else n
    res = re.findall(r"\d+", s.replace(",", ""))
    if res:
        return int(res[0])
    return None


def extract_label_from_infobox(table, label: str):
    """Get a specific label from infobox"""
    text = table.xpath(f"./tbody/tr[th//text()='{label}']/td//text()")
    return list(filter(lambda x: x and x[0].isalpha(), text))


def extract_government_type_from_infobox(table):
    href = table.xpath(f"./tbody/tr[th//text()='Government']/td//a/@href")
    return list(map(lambda x: x.rpartition("/")[-1], filter(lambda x: x and x.startswith("/wiki"), href)))


def extract_link_from_infobox(table, label: str):
    """Extract next wiki link"""
    href = table.xpath(f"./tbody/tr[th//text()='{label}']/td//a/@href")
    link = next(filter(lambda x: x.startswith("/wiki"), href), None)
    if link is None:
        return None

    return create_wiki_url(link.replace("/wiki/", ""))


def extract_merged_label_from_infobox(table, label: str, contains=False):
    """Merged labels are labels like populations etc.,
    Where the box have a title, matching label, and subvalues
    """

    if contains:
        predicate = f"contains(th//text(), '{label}')"
    else:
        predicate = f"th//text()='{label}'"
    text = table.xpath(
        f"./tbody/tr[{predicate}]/th/../following-sibling::tr[1]/td//text()")
    return filter(lambda x: x and x not in ("\n", " "), text)


def create_wiki_url(name: str):
    """Formats a wiki url from entity name

    Args:
        name (str): Any name, e.g. Emmanuel Macron

    Returns:
        str: formatted wikipedia url
    """
    name = name.replace(" ", "_")
    return f"https://en.wikipedia.org/wiki/{name}"


class Crawler:
    start_url = "https://en.wikipedia.org/wiki/List_of_countries_by_population_(United_Nations)"

    def __init__(self) -> None:
        self.queue = Queue()
        self.visited = set()

    def run(self):
        res = self.download_page(self.start_url)
        self.start_parser(res)

        while not self.queue.empty():
            task = self.queue.get()
            try:
                page = self.download_page(task['url'])
                task['handler'](page, task.get("meta"))
            except Exception as e:
                print("Error running task:", task["url"])
                print(e)
        print(f"Visited {len(self.visited)} pages")

    def download_page(self, url: str):
        """download a url and returned the parsed lxml.html string

        If request is unsuccessful, will return None

        Args:
            url (str): url to download

        Returns:
            Any: formatted html document from the request content
        """
        res = requests.get(url)
        if 200 <= res.status_code < 300:
            self.visited.add(url)
        else:
            return None
        doc = lxml.html.fromstring(res.content)
        return doc

    def enqueue_page(self, url: str, handler: Callable, meta: Any = None):
        """Adds a page to the queue, with handler function
        A page will be queue if url is not in visited

        note::

            url is visited if it was **queued**

        Args:
            url (str): _description_
            handler (Callable): _description_
        """
        if url in self.visited:
            print("Already visited", url)
            return
        self.visited.add(url)
        self.queue.put({"url": url, "handler": handler, "meta": meta})

    def start_parser(self, page, meta=None):
        """Parser for first page (countries list)"""
        # self.enqueue_page(
        #     "https://en.wikipedia.org/wiki/Dominican_Republic",
        #     self.parse_state,
        #     {"name": "Dominican_Republic",
        #         "href": "https://en.wikipedia.org/wiki/Dominican_Republic"}
        # )
        # return
        table = page.xpath('//table[contains(@class, "wikitable")]')[0]
        for a in table.xpath("//tr/td[1]/span/a"):
            name = a.xpath("@title")[0]
            href = a.xpath("@href")[0]
            self.enqueue_page(
                create_wiki_url(name),
                self.parse_state,
                {"name": name, "href": href}
            )

            # if name == "Mexico":
            #     break

    def parse_state(self, page, meta=None):
        """Parser for country page"""
        # print("Parsing", meta)
        infobox = page.xpath("//table[contains(@class, 'infobox')]")[0]
        data = {
            "country": meta['name'],
            "capital":  extract_link_from_infobox(infobox, "Capital"),
            # "largest_city": next(iter(extract_label_from_infobox(infobox, "Largest city")), None),
            "government": extract_government_type_from_infobox(infobox),
            "area": next(iter(extract_merged_label_from_infobox(infobox, "Area", True)), None),
            "population": next(iter(extract_merged_label_from_infobox(infobox, "Population")), None),
            "president": next(iter(extract_label_from_infobox(infobox, "President")), None),
            "vp": next(iter(extract_label_from_infobox(infobox, "Vice President")), None),
            "pm": next(iter(extract_label_from_infobox(infobox, "Prime Minister")), None),
            # Different name for prime minister
            "premier": next(iter(extract_label_from_infobox(infobox, "Premier")), None),
        }
        if data["capital"]:
            data["capital"] = data["capital"].rpartition("/")[-1]
        else:
            print("NO CAPITAL FOR: ", meta)
        if data["area"]:
            data["area"] = get_first_num(data["area"])
        if data["population"]:
            data["population"] = int(get_first_num(data["population"]))

        country_name = format_name_to_ont(data["country"])
        country = rdflib.URIRef(DBPEDIA_BASE + country_name)
        list_of_countries.add(country_name)

        if data["president"]:
            self.enqueue_page(
                extract_link_from_infobox(
                    infobox, "President") or create_wiki_url(data["president"]),
                handler=self.parse_person,
                meta={
                    "role": "president",
                    "name": data["president"], "country": meta["name"]
                }
            )
            add_to_graph(data["president"], president_of, country)

        if data["pm"]:
            self.enqueue_page(
                extract_link_from_infobox(
                    infobox, "Prime Minister") or create_wiki_url(data["pm"]),
                handler=self.parse_person,
                meta={"role": "pm",
                      "name": data["pm"], "country": meta["name"]}
            )
            add_to_graph(data["pm"], prime_minister_of, country)

        if data["premier"]:
            self.enqueue_page(
                extract_link_from_infobox(
                    infobox, "Primier") or create_wiki_url(data["premier"]),
                handler=self.parse_person,
                meta={"role": "pm",
                      "name": data["premier"], "country": meta["name"]}
            )
            add_to_graph(data["premier"], prime_minister_of, country)

        population = data["population"]
        area = data["area"]
        vp = data["vp"]
        capital = Literal(data["capital"])
        government = data["government"]
        if population not in (None, "None"):
            population = Literal(data["population"])
            g.add((country, population_of, population))
        if area not in (None, "None"):
            area = Literal(data["area"])
            g.add((country, area_of, area))
        if vp not in (None, "None"):
            vp = Literal(data["vp"])
            g.add((country, vp_of, vp))
        if capital not in (None, "None"):
            g.add((country, capital_of, capital))
        if government not in (None, "None"):
            for i in government:
                gov = format_name_to_ont(i)
                gov = rdflib.URIRef(DBPEDIA_BASE + gov)
                g.add((country, type_government_of, gov))

    def parse_person(self, page, meta=None):
        """Parser for person (president/PM)"""
        # print("Parsing", meta)
        infobox = page.xpath("//table[contains(@class, 'infobox')]")[0]
        born = infobox.xpath(f"./tbody/tr[th//text()='Born']/td")
        try:
            bcountry = born[0].xpath(".//text()")[-1]
            if bcountry.startswith("["):
                bcountry = born[0].xpath(".//text()")[-2]
            bcountry = re.sub(r"[\(\),\.]", "", bcountry)
            bcountry = bcountry.strip()
            if bcountry.startswith(","):
                bcountry = re.findall(r"\w+", bcountry)[0]
            if bcountry == "US":
                bcountry = "United_States"
            if bcountry not in list_of_countries:
                bcountry = next((x for x in list_of_countries if x in "".join(
                    born[0].xpath(".//text()"))), None)
            if not bcountry and meta["country"] in "".join(born[0].xpath(".//text()")):
                bcountry = meta["country"]
        except:
            bcountry = None
        bday = next(iter(infobox.xpath("//span[@class='bday']/text()")), None)

        data = {
            "name": meta["name"],
            "role": meta["role"],
            "bday": bday,
            "bcountry": bcountry,
        }
        president_name = format_name_to_ont(data["name"])
        president_name = format_name_to_ont(president_name)
        president = rdflib.URIRef(DBPEDIA_BASE + president_name)
        role = data["role"]
        if role not in (None, "None"):
            if (data["role"] == "president"):  # redundant
                g.add((president, has_the_role_of, president_of))
            else:
                g.add((president, has_the_role_of, prime_minister_of))
        if bday not in (None, "None"):
            bday = Literal(data["bday"], datatype=XSD.date)
            g.add((president, birth_day, bday))
        if bcountry not in (None, "None"):
            bcountry = rdflib.URIRef(
                DBPEDIA_BASE + format_name_to_ont(data["bcountry"]))
            g.add((president, birth_place, bcountry))


def create():
    c = Crawler()
    c.run()
    g.serialize("graph.nt", format="nt")


def adjust_str(s):
    s = s.replace(' ', '_')
    return s.capitalize()


QUESTIONS = [
    # Q1
    {
        "pattern": r"Who is the president of (?P<country>.+)\?",
    },
    # Q2
    {
        "pattern": r"Who is the prime minister of (?P<country>.+)\?"
    },
    # Q3
    {
        "pattern": r"What is the population of (?P<country>.+)\?"
    },
    # Q4
    {
        "pattern": r"What is the area of (?P<country>.+)\?"
    },
    # Q5
    {
        "pattern": r"What is the form of government in (?P<country>.+)\?"
    },
    # Q6
    {
        "pattern": r"What is the capital of (?P<country>.+)\?"
    },
    # Q7
    {
        "pattern": r"When was the president of (?P<country>.+) born\?"
    },
    # Q8
    {
        "pattern": r"Where was the president of (?P<country>.+) born\?"
    },
    # Q9
    {
        "pattern": r"When was the prime minister of (?P<country>.+) born\?"
    },
    # Q10
    {
        "pattern": r"Where was the prime minister of (?P<country>.+) born\?"
    },
    # Q11
    {
        "pattern": r"Who is (?P<entity>.+)\?"
    },
    # Q12
    {
        "pattern": r"How many (?P<government_form1>.+) are also (?P<government_form2>.+)?\?"
    },
    # Q13
    {
        "pattern": r"List all countries whose capital name contains the string (?P<str>.+)"
    },
    # Q14
    {
        "pattern": r"How many presidents were born in (?P<country>.+)\?"
    },
]


def load_graph() -> rdflib.Graph:
    g = rdflib.Graph()
    g.parse("graph.nt", format="nt")
    return g


def answer(question_num: int, params: dict):
    graph = load_graph()

    val = list(params.values())
<<<<<<< HEAD
    for i in range(len(val)):
=======
    subs = val[0]
    for i in range (len(val)):
>>>>>>> 72d54682
        val[i] = adjust_str(val[i])
    country = DBPEDIA_BASE + val[0]
    entity = DBPEDIA_BASE + val[0]
    if (len(params) > 1):
        gf1 = DBPEDIA_BASE + val[0].strip()
        gf2 = DBPEDIA_BASE + val[1].strip()

    if question_num == 0:  # Who is the president of
        country = format_name_to_ont(params["country"])

        q = (
            "SELECT ?x WHERE {"
            f"?x <{president_of}> <{DBPEDIA_BASE + country}> ."
            "}"
        )

    elif question_num == 1:
        country = format_name_to_ont(params["country"])

        q = (
            "SELECT ?x WHERE {"
            f"?x <{prime_minister_of}> <{DBPEDIA_BASE + country}> ."
            "}"
        )

    elif question_num == 2:
        country = format_name_to_ont(params["country"])

        q = (
            "SELECT ?x WHERE {"
            f"<{DBPEDIA_BASE + country}> <{population_of}> ?x ."
            "}"
        )

    elif question_num == 3:
        country = format_name_to_ont(params["country"])

        q = (
            "SELECT ?x WHERE {"
            f"<{DBPEDIA_BASE + country}> <{area_of}> ?x ."
            "}"
        )

    elif question_num == 4:
        country = format_name_to_ont(params["country"])

        q = (
            "SELECT ?x WHERE {"
            f"<{DBPEDIA_BASE + country}> <{type_government_of}> ?x ."
            "}"
        )

    elif question_num == 5:
        country = format_name_to_ont(params["country"])

        q = (
            "SELECT ?x WHERE {"
            f"<{DBPEDIA_BASE + country}> <{capital_of}> ?x ."
            "}"
        )

    elif question_num == 6:
        country = format_name_to_ont(params["country"])

        q = (
            "SELECT ?bd WHERE {"
            f"?president <{president_of}> <{DBPEDIA_BASE + country}> . "
            f"?president <{birth_day}> ?bd ."
            " }"
        )

    elif question_num == 7:  # Where was the president of <country> born?
        country = format_name_to_ont(params["country"])

        q = (
            "SELECT ?bd WHERE {"
            f"?president <{president_of}> <{DBPEDIA_BASE + country}> . "
            f"?president <{birth_place}> ?bd ."
            " }"
        )

    elif question_num == 8:  # When was the prime minister of <country> born?
        country = format_name_to_ont(params["country"])

        q = (
            "SELECT ?bd WHERE {"
            f"?pm <{prime_minister_of}> <{DBPEDIA_BASE + country}> . "
            f"?pm <{birth_day}> ?bd ."
            " }"
        )
    elif question_num == 9:  # Where was the prime minister of <country> born?
        country = format_name_to_ont(params["country"])

        q = (
            "SELECT ?bd WHERE {"
            f"?pm <{prime_minister_of}> <{DBPEDIA_BASE + country}> . "
            f"?pm <{birth_place}> ?bd ."
            " }"
        )
    elif question_num == 10:
        entity = DBPEDIA_BASE + format_name_to_ont(params["entity"])
        q = (
            "SELECT ?role ?country WHERE {"
            f"<{entity}> <{has_the_role_of}> ?role . "
            f"<{entity}> ?role ?country"
            " }"
        )

    elif question_num == 11:
<<<<<<< HEAD
        gf1 = format_name_to_ont(params["government_form1"])
        gf2 = format_name_to_ont(params["government_form1"])

        q = (
            "SELECT ?y WHERE {"
            f"?y <{type_government_of}> <{DBPEDIA_BASE + gf1}> . "
            f"?y <{type_government_of}> <{DBPEDIA_BASE + gf2}> ."
            " }"
        )
=======
        q = "SELECT ?x ?y WHERE " \
            "{ <" + entity + "> <" + has_the_role_of + "> ?x ." \
                                                       " <" + entity + "> <" + president_of + "> ?y .}"
    elif question_num == 12:
        q = "SELECT ?y WHERE { ?y <" + type_government_of + "> <" + gf1 + "> . ?y <" + type_government_of + "> <" + gf2 + "> .}"
    elif question_num == 13:
        q = "SELECT ?x ?y WHERE " \
            "{ ?x <" + capital_of + "> ?y .}"
    elif question_num == 14:
        q = "SELECT ?y WHERE " \
            "{ ?y <" + has_the_role_of + "> <" + president_of + "> ." \
                                                                "?y <" + birth_place + "> <" + country + "> .}"

    x = g2.query(q)
    if question_num in (7,8,9,10,11):
        print(list(x))
    if question_num == 13:
        lst_str = list(x)
        strings_with_substring = []
        for i in lst_str:
            a = i[1]
            if (subs in i[1]):
                strings_with_substring.append(i[0])
        print(strings_with_substring)
    if question_num in (12,14):
        print(len(x))
>>>>>>> 72d54682

    elif question_num == 12:
        q = (
            "SELECT ?country WHERE {"
            f"?country <{capital_of}> ?capital ; "
            f"filter contains(lcase(?capital), '{params['str'].lower()}') "
            " }"
        )
    elif question_num == 13:
        country = format_name_to_ont(params["country"])
        q = (
            "SELECT ?president WHERE {"
            f"?president <{has_the_role_of}> <{president_of}> . "
            f"?president <{birth_place}> <{DBPEDIA_BASE + country}>"
            " }"
        )

    ent = list(graph.query(q))
    if question_num in (0, 1, 5, 6, 7, 8, 9):
        ans = str(format_name_from_ont(ent[0][0]))
    elif question_num in (2,):
        ans = "{:,}".format(ent[0][0].toPython())
    elif question_num in (3,):
        ans = "{:,} km squared".format(ent[0][0].toPython())
    elif question_num in (4, 12):
        x = [format_name_from_ont(x[0]) for x in ent]
        x.sort()
        ans = ", ".join(x)
    elif question_num in (10,):
        x = [
            f"{format_name_from_ont(r).capitalize()} of {format_name_from_ont(c)}" for r, c in ent]
        x.sort()
        ans = ", ".join(x)
    elif question_num in (11, 13):
        ans = str(len(ent))
    print("ANSWER:", ans)


def qna(question: str):
    question = question.strip()
    question = re.sub(' +', ' ', question)
    for idx, q in enumerate(QUESTIONS):
        match = re.match(q['pattern'], question)
        if match:
            answer(idx, match.groupdict())
            return
    print("Don't know what question it is...")


qs = [
    "Who is the president of China?",
    "Who is the president of Portugal?",
    "Who is the president of Guam?",
    "Who is the prime minister of Eswatini?",
    "Who is the prime minister of Tonga?",
    "What is the population of Isle of Man?",
    "What is the population of Tokelau?",
    "What is the population of Djibouti?",
    "What is the area of Mauritius?",
    "What is the area of Luxembourg?",
    "What is the area of Guadeloupe?",
    "What is the form of government in Argentina?",
    "What is the form of government in Sweden?",
    "What is the form of government in Bahrain?",
    "What is the form of government in North Macedonia?",
    "What is the capital of Burundi?",
    "What is the capital of Mongolia?",
    "What is the capital of Andorra?",
    "What is the capital of Saint Helena, Ascension and Tristan da Cunha?",
    "What is the capital of Greenland?",
    "List all countries whose capital name contains the string hi",
    "List all countries whose capital name contains the string free",
    "List all countries whose capital name contains the string alo",
    "List all countries whose capital name contains the string baba",
    "How many  Absolute monarchy are also Unitary state?",
    "How many Dictatorship are also Presidential system?",
    "How many Dictatorship are also Authoritarian?",
    "How many presidents were born in Iceland? ",
    "How many presidents were born in Republic of Ireland? ",
    "When was the president of Fiji born?",
    "When was the president of United States born?",
    "Where was the president of Indonesia born?",
    "Where was the president of Uruguay born?",
    "Where was the prime minister of Solomon Islands born?",
    "When was the prime minister of Lesotho born?",
    "Who is Denis Sassou Nguesso?",
    "Who is David Kabua?", ]


def run_demo_questions():
    for q in qs:
        print("Q:", q)
        qna(q)


if __name__ == "__main__":
    # run_demo_questions()
    if len(sys.argv) < 2:
        print("Invalid usage: python3 geo_qa (create|question) [params]")
        exit(1)
    if sys.argv[1] == "create":
        create()
    elif sys.argv[1] == "question":
        if len(sys.argv) < 3:
            print("Invalid usage: python3 geo_qa question (question)")
            exit(1)
        qna(sys.argv[2])
    else:
        print("Unknown command", sys.argv[1])
        exit(1)<|MERGE_RESOLUTION|>--- conflicted
+++ resolved
@@ -418,12 +418,8 @@
     graph = load_graph()
 
     val = list(params.values())
-<<<<<<< HEAD
+    subs = val[0]
     for i in range(len(val)):
-=======
-    subs = val[0]
-    for i in range (len(val)):
->>>>>>> 72d54682
         val[i] = adjust_str(val[i])
     country = DBPEDIA_BASE + val[0]
     entity = DBPEDIA_BASE + val[0]
@@ -533,7 +529,6 @@
         )
 
     elif question_num == 11:
-<<<<<<< HEAD
         gf1 = format_name_to_ont(params["government_form1"])
         gf2 = format_name_to_ont(params["government_form1"])
 
@@ -543,34 +538,6 @@
             f"?y <{type_government_of}> <{DBPEDIA_BASE + gf2}> ."
             " }"
         )
-=======
-        q = "SELECT ?x ?y WHERE " \
-            "{ <" + entity + "> <" + has_the_role_of + "> ?x ." \
-                                                       " <" + entity + "> <" + president_of + "> ?y .}"
-    elif question_num == 12:
-        q = "SELECT ?y WHERE { ?y <" + type_government_of + "> <" + gf1 + "> . ?y <" + type_government_of + "> <" + gf2 + "> .}"
-    elif question_num == 13:
-        q = "SELECT ?x ?y WHERE " \
-            "{ ?x <" + capital_of + "> ?y .}"
-    elif question_num == 14:
-        q = "SELECT ?y WHERE " \
-            "{ ?y <" + has_the_role_of + "> <" + president_of + "> ." \
-                                                                "?y <" + birth_place + "> <" + country + "> .}"
-
-    x = g2.query(q)
-    if question_num in (7,8,9,10,11):
-        print(list(x))
-    if question_num == 13:
-        lst_str = list(x)
-        strings_with_substring = []
-        for i in lst_str:
-            a = i[1]
-            if (subs in i[1]):
-                strings_with_substring.append(i[0])
-        print(strings_with_substring)
-    if question_num in (12,14):
-        print(len(x))
->>>>>>> 72d54682
 
     elif question_num == 12:
         q = (
