--- conflicted
+++ resolved
@@ -16,7 +16,6 @@
 DOMAIN = "http://example.org/"
 global list_of_countries, pre
 list_of_countries = set()
-<<<<<<< HEAD
 DBPEDIA_BASE = "https://dbpedia.org/page/"
 
 # Graph Relations
@@ -51,9 +50,6 @@
         c = URIRef(DBPEDIA_BASE + format_name_to_ont(c))
     g.add((a, b, c))
 
-=======
-pre = "https://dbpedia.org/page/"
->>>>>>> f7aa946a
 
 def get_first_num(s: str):
     # some numbers are in the format: xxx.xxx.xxx
@@ -124,24 +120,6 @@
     return f"https://en.wikipedia.org/wiki/{name}"
 
 
-<<<<<<< HEAD
-=======
-def create_base_graph():
-    global g, president_of, prime_minister_of, capital_of, type_government_of, area_of, population_of, vp_of, birth_day, has_the_role_of, birth_place
-    g = rdflib.Graph()
-    president_of = URIRef('https://dbpedia.org/ontology/president')
-    prime_minister_of = URIRef('https://dbpedia.org/ontology/PrimeMinister')
-    capital_of = URIRef('https://dbpedia.org/ontology/capital')
-    type_government_of = URIRef('https://dbpedia.org/ontology/governmentType')
-    area_of = URIRef('https://dbpedia.org/ontology/PopulatedPlace/area')
-    population_of = URIRef('https://dbpedia.org/property/populationCensus')
-    vp_of = URIRef('https://dbpedia.org/ontology/VicePresident')
-    birth_day = URIRef('https://dbpedia.org/ontology/birthDate')
-    has_the_role_of = URIRef('https://dbpedia.org/ontology/role')
-    birth_place = URIRef('https://dbpedia.org/ontology/birthPlace')
-
-
->>>>>>> f7aa946a
 class Crawler:
     start_url = "https://en.wikipedia.org/wiki/List_of_countries_by_population_(United_Nations)"
 
@@ -216,11 +194,6 @@
     def parse_state(self, page, meta=None):
         """Parser for country page"""
         print("Parsing", meta)
-<<<<<<< HEAD
-=======
-        president_name = None
-        pm_name = None
->>>>>>> f7aa946a
         infobox = page.xpath("//table[contains(@class, 'infobox')]")[0]
         data = {
             "country": meta['name'],
@@ -266,12 +239,8 @@
                 meta={"role": "pm",
                       "name": data["pm"], "country": meta["name"]}
             )
-<<<<<<< HEAD
             add_to_graph(data["pm"], prime_minister_of, country)
 
-=======
-            pm_name = data["pm"].replace(' ', '_')
->>>>>>> f7aa946a
         if data["premier"]:
             self.enqueue_page(
                 extract_link_from_infobox(
@@ -280,39 +249,13 @@
                 meta={"role": "pm",
                       "name": data["premier"], "country": meta["name"]}
             )
-<<<<<<< HEAD
             add_to_graph(data["premier"], prime_minister_of, country)
 
-=======
-            pm_name = data["premier"].replace(' ', '_')
-        country_name = data["country"].replace(' ', '_')
-        country_name = country_name.capitalize()
-        list_of_countries.add(country_name)
-        country = rdflib.URIRef('https://dbpedia.org/page/' + country_name)
-        if president_name not in (None, "None"):
-            president_name = president_name.capitalize()
-            president = rdflib.URIRef('https://dbpedia.org/page/' + president_name)
-        else:
-            president = None
-        if pm_name not in (None, "None"):
-            pm_name = pm_name.capitalize()
-            pm = rdflib.URIRef('https://dbpedia.org/page/' + pm_name)
-        else:
-            pm = None
->>>>>>> f7aa946a
         population = data["population"]
         area = data["area"]
         vp = data["vp"]
         capital = Literal(data["capital"])
         government = data["government"]
-<<<<<<< HEAD
-
-=======
-        if president not in (None, "None"):
-            g.add((president, president_of, country))
-        if pm not in (None, "None"):
-            g.add((pm, prime_minister_of, country))
->>>>>>> f7aa946a
         if population not in (None, "None"):
             population = Literal(data["population"])
             g.add((country, population_of, population))
@@ -372,12 +315,8 @@
         if b_country not in (None, "None"):
             b_country = Literal(format_name_to_ont(data["bcountry"]))
             if b_country in list_of_countries:
-<<<<<<< HEAD
                 b_country = rdflib.URIRef(
                     DBPEDIA_BASE + b_country)
-=======
-                b_country = rdflib.URIRef('https://dbpedia.org/page/' + b_country)
->>>>>>> f7aa946a
                 g.add((president, birth_place, b_country))
 
         print(data)
@@ -388,9 +327,11 @@
     c.run()
     g.serialize("graph.nt", format="nt")
 
+
 def adjust_str(s):
     s = s.replace(' ', '_')
     return s.capitalize()
+
 
 QUESTIONS = [
     # Q1
@@ -459,23 +400,20 @@
 
 
 def answer(question_num: int, params: dict):
-<<<<<<< HEAD
     print("The question num is:", question_num, )
     print("The params are:", params)
     graph = load_graph()
-=======
-    question_num +=1
+    question_num += 1
     print("The question num is:", question_num)
     print("The params are:", params)
     val = list(params.values())
-    for i in range (len(val)):
+    for i in range(len(val)):
         val[i] = adjust_str(val[i])
     country = pre + val[0]
     entity = pre + val[0]
-    if (len(params)>1):
+    if (len(params) > 1):
         gf1 = pre + val[0]
         gf2 = pre + val[1]
->>>>>>> f7aa946a
     ans = ""
 
     if question_num == 0:  # Who is the president of
@@ -493,7 +431,6 @@
             print(format_name_from_ont(ent[0][0]))
 
     elif question_num == 1:
-<<<<<<< HEAD
         country = format_name_to_ont(params["country"])
 
         q = (
@@ -522,7 +459,6 @@
             print("{:,}".format(ent[0][0].toPython()))
 
     elif question_num == 3:
-        # TODO: fix Luxembourg
         country = format_name_to_ont(params["country"])
 
         q = (
@@ -576,61 +512,49 @@
 
         if len(ent):
             print(format_name_from_ont(ent[0][0]))
-        # ALL THE WAY...
-    return ans
-=======
-        pass
-    elif question_num == 2:
-        pass
-    elif question_num == 3:
-        pass
-    elif question_num == 4:
-        pass
-    elif question_num == 5:
-        pass
-    elif question_num == 6:
-        pass
+
     elif question_num == 7:
         q = "SELECT ?y WHERE " \
             "{ ?x <" + president_of + "> <" + country + "> ." \
                                                         " ?x <" + birth_day + "> ?y " \
                                                                               "}"
-    elif question_num == 8:
+    elif question_num == 7:
         q = "SELECT ?y WHERE " \
             "{ ?x <" + president_of + "> <" + country + "> ." \
                                                         " ?x <" + birth_place + "> ?y " \
                                                                                 "}"
-    elif question_num == 9:
+    elif question_num == 8:
         q = "SELECT ?y WHERE " \
             "{ ?x <" + prime_minister_of + "> <" + country + "> ." \
                                                              " ?x <" + birth_day + "> ?y " \
                                                                                    "}"
-    elif question_num == 10:
+    elif question_num == 9:
         q = "SELECT ?y WHERE " \
             "{ ?x <" + prime_minister_of + "> <" + country + "> ." \
                                                              " ?x <" + birth_place + "> ?y " \
                                                                                      "}"
-    elif question_num == 11:
+    elif question_num == 10:
         q = "SELECT ?x ?y WHERE " \
             "{ <" + entity + "> <" + has_the_role_of + "> ?x ." \
                                                        " <" + entity + "> <" + president_of + "> ?y .}"
+    elif question_num == 11:
+        q = "SELECT ?y WHERE { ?y <" + type_government_of + "> <" + \
+            gf1 + "> . ?y <" + type_government_of + "> <" + gf2 + "> .}"
     elif question_num == 12:
-        q = "SELECT ?y WHERE { ?y <" + type_government_of + "> <" + gf1 + "> . ?y <" + type_government_of + "> <" + gf2 + "> .}"
+        pass
     elif question_num == 13:
-        pass
-    elif question_num == 14:
         q = "SELECT ?y WHERE " \
             "{ ?y <" + has_the_role_of + "> <" + president_of + "> ." \
                                                                 "?y <" + birth_place + "> <" + country + "> .}"
 
-    x = g2.query(q)
-    if question_num in (7,8,9,10,11):
+    x = graph.query(q)
+
+    if 7 <= question_num <= 10:
         print(list(x))
-    if question_num in (12,14):
+    if question_num in (11, 13):
         print(len(x))
 
     # return ans
->>>>>>> f7aa946a
 
 
 def qna(question: str):
@@ -640,12 +564,7 @@
     for idx, q in enumerate(QUESTIONS):
         match = re.match(q['pattern'], question)
         if match:
-<<<<<<< HEAD
             answer(idx, match.groupdict())
-=======
-            ans = answer(idx, match.groupdict())
-            # print(ans)
->>>>>>> f7aa946a
             return
     print("Don't know what question it is...")
 
@@ -663,4 +582,4 @@
         qna(sys.argv[2])
     else:
         print("Unknown command", sys.argv[1])
-        exit(1)
+        exit(1)